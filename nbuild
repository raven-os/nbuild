--- conflicted
+++ resolved
@@ -63,11 +63,6 @@
         os.makedirs("build")
     os.chdir("build")
 
-<<<<<<< HEAD
-    run_cmds(bm, "fetch", "unpack", "patch", "configure", "compile", "check", "wrap")
-
-    os.chdir("..")
-=======
     for manifest_path in args.manifests:
         cur_path = os.getcwd()
 
@@ -82,10 +77,9 @@
         os.chdir("{}-{}".format(bm.name, bm.version))
         print("[+] Building", bm.name, "in", os.getcwd())
 
-        run_cmds(bm, "fetch", "unpack", "patch", "configure", "compile", "check")
+        run_cmds(bm, "fetch", "unpack", "patch", "configure", "compile", "check", "wrap")
 
         os.chdir(cur_path)
->>>>>>> 47033aff
 
 
 if __name__ == "__main__":
